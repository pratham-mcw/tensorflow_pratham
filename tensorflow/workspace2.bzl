"""TensorFlow workspace initialization. Consult the WORKSPACE on how to use it."""

# Import third party config rules.
load("//tensorflow:version_check.bzl", "check_bazel_version_at_least")
load("//third_party/gpus:cuda_configure.bzl", "cuda_configure")
load("//third_party/gpus:rocm_configure.bzl", "rocm_configure")
load("//third_party/tensorrt:tensorrt_configure.bzl", "tensorrt_configure")
load("//third_party/nccl:nccl_configure.bzl", "nccl_configure")
load("//third_party/git:git_configure.bzl", "git_configure")
load("//third_party/py:python_configure.bzl", "python_configure")
load("//third_party/systemlibs:syslibs_configure.bzl", "syslibs_configure")
load("//tensorflow/tools/toolchains:cpus/arm/arm_compiler_configure.bzl", "arm_compiler_configure")
load("//tensorflow/tools/toolchains/embedded/arm-linux:arm_linux_toolchain_configure.bzl", "arm_linux_toolchain_configure")
load("//third_party:repo.bzl", "tf_http_archive", "tf_mirror_urls")
load("//third_party/clang_toolchain:cc_configure_clang.bzl", "cc_download_clang_toolchain")
load("//tensorflow/tools/def_file_filter:def_file_filter_configure.bzl", "def_file_filter_configure")
load("//third_party/llvm:setup.bzl", "llvm_setup")

# Import third party repository rules. See go/tfbr-thirdparty.
load("//third_party/FP16:workspace.bzl", FP16 = "repo")
load("//third_party/absl:workspace.bzl", absl = "repo")
load("//third_party/benchmark:workspace.bzl", benchmark = "repo")
load("//third_party/dlpack:workspace.bzl", dlpack = "repo")
load("//third_party/eigen3:workspace.bzl", eigen3 = "repo")
load("//third_party/farmhash:workspace.bzl", farmhash = "repo")
load("//third_party/flatbuffers:workspace.bzl", flatbuffers = "repo")
load("//third_party/gemmlowp:workspace.bzl", gemmlowp = "repo")
load("//third_party/hexagon:workspace.bzl", hexagon_nn = "repo")
load("//third_party/highwayhash:workspace.bzl", highwayhash = "repo")
load("//third_party/hwloc:workspace.bzl", hwloc = "repo")
load("//third_party/icu:workspace.bzl", icu = "repo")
load("//third_party/jpeg:workspace.bzl", jpeg = "repo")
load("//third_party/libprotobuf_mutator:workspace.bzl", libprotobuf_mutator = "repo")
load("//third_party/nasm:workspace.bzl", nasm = "repo")
load("//third_party/pybind11_abseil:workspace.bzl", pybind11_abseil = "repo")
load("//third_party/opencl_headers:workspace.bzl", opencl_headers = "repo")
load("//third_party/kissfft:workspace.bzl", kissfft = "repo")
load("//third_party/pasta:workspace.bzl", pasta = "repo")
load("//third_party/psimd:workspace.bzl", psimd = "repo")
load("//third_party/ruy:workspace.bzl", ruy = "repo")
load("//third_party/sobol_data:workspace.bzl", sobol_data = "repo")
load("//third_party/vulkan_headers:workspace.bzl", vulkan_headers = "repo")
load("//third_party/tensorrt:workspace.bzl", tensorrt = "repo")

# Import external repository rules.
load("@bazel_tools//tools/build_defs/repo:java.bzl", "java_import_external")
load("@io_bazel_rules_closure//closure:defs.bzl", "filegroup_external")
load("@tf_runtime//:dependencies.bzl", "tfrt_dependencies")
load("//tensorflow/tools/toolchains/remote_config:configs.bzl", "initialize_rbe_configs")
load("//tensorflow/tools/toolchains/remote:configure.bzl", "remote_execution_configure")
load("//tensorflow/tools/toolchains/clang6:repo.bzl", "clang6_configure")

def _initialize_third_party():
    """ Load third party repositories.  See above load() statements. """
    FP16()
    absl()
    benchmark()
    dlpack()
    eigen3()
    farmhash()
    flatbuffers()
    gemmlowp()
    hexagon_nn()
    highwayhash()
    hwloc()
    icu()
    jpeg()
    kissfft()
    libprotobuf_mutator()
    nasm()
    opencl_headers()
    pasta()
    psimd()
    pybind11_abseil()
    ruy()
    sobol_data()
    vulkan_headers()
    tensorrt()

# Toolchains & platforms required by Tensorflow to build.
def _tf_toolchains():
    native.register_execution_platforms("@local_execution_config_platform//:platform")
    native.register_toolchains("@local_execution_config_python//:py_toolchain")

    # Loads all external repos to configure RBE builds.
    initialize_rbe_configs()

    # Note that we check the minimum bazel version in WORKSPACE.
    clang6_configure(name = "local_config_clang6")
    cc_download_clang_toolchain(name = "local_config_download_clang")
    cuda_configure(name = "local_config_cuda")
    tensorrt_configure(name = "local_config_tensorrt")
    nccl_configure(name = "local_config_nccl")
    git_configure(name = "local_config_git")
    syslibs_configure(name = "local_config_syslibs")
    python_configure(name = "local_config_python")
    rocm_configure(name = "local_config_rocm")
    remote_execution_configure(name = "local_config_remote_execution")

    # For windows bazel build
    # TODO: Remove def file filter when TensorFlow can export symbols properly on Windows.
    def_file_filter_configure(name = "local_config_def_file_filter")

    # Point //external/local_config_arm_compiler to //external/arm_compiler
    arm_compiler_configure(
        name = "local_config_arm_compiler",
        build_file = "//tensorflow/tools/toolchains/cpus/arm:template.BUILD",
        remote_config_repo_arm = "../arm_compiler",
        remote_config_repo_aarch64 = "../aarch64_compiler",
    )

    # TFLite crossbuild toolchain for embeddeds Linux
    arm_linux_toolchain_configure(
        name = "local_config_embedded_arm",
        build_file = "//tensorflow/tools/toolchains/embedded/arm-linux:template.BUILD",
        aarch64_repo = "../aarch64_linux_toolchain",
        armhf_repo = "../armhf_linux_toolchain",
    )

# Define all external repositories required by TensorFlow
def _tf_repositories():
    """All external dependencies for TF builds."""

    # To update any of the dependencies below:
    # a) update URL and strip_prefix to the new git commit hash
    # b) get the sha256 hash of the commit by running:
    #    curl -L <url> | sha256sum
    # and update the sha256 with the result.

    # LINT.IfChange
    tf_http_archive(
        name = "XNNPACK",
        sha256 = "eb62d7fbd70994e8bb5f9cbfa433ab76a6c587f2687f07c6f4a54908192b8ee8",
        strip_prefix = "XNNPACK-a33b227047def29b79853ef688b6dda6c6fc5386",
        urls = tf_mirror_urls("https://github.com/google/XNNPACK/archive/a33b227047def29b79853ef688b6dda6c6fc5386.zip"),
    )
    # LINT.ThenChange(//tensorflow/lite/tools/cmake/modules/xnnpack.cmake)

    tf_http_archive(
        name = "FXdiv",
        sha256 = "3d7b0e9c4c658a84376a1086126be02f9b7f753caa95e009d9ac38d11da444db",
        strip_prefix = "FXdiv-63058eff77e11aa15bf531df5dd34395ec3017c8",
        urls = tf_mirror_urls("https://github.com/Maratyszcza/FXdiv/archive/63058eff77e11aa15bf531df5dd34395ec3017c8.zip"),
    )

    tf_http_archive(
        name = "pthreadpool",
        sha256 = "b96413b10dd8edaa4f6c0a60c6cf5ef55eebeef78164d5d69294c8173457f0ec",
        strip_prefix = "pthreadpool-b8374f80e42010941bda6c85b0e3f1a1bd77a1e0",
        urls = tf_mirror_urls("https://github.com/Maratyszcza/pthreadpool/archive/b8374f80e42010941bda6c85b0e3f1a1bd77a1e0.zip"),
    )

    tf_http_archive(
        name = "clog",
        strip_prefix = "cpuinfo-5e63739504f0f8e18e941bd63b2d6d42536c7d90",
        sha256 = "18eca9bc8d9c4ce5496d0d2be9f456d55cbbb5f0639a551ce9c8bac2e84d85fe",
        urls = tf_mirror_urls("https://github.com/pytorch/cpuinfo/archive/5e63739504f0f8e18e941bd63b2d6d42536c7d90.tar.gz"),
    )

    tf_http_archive(
        name = "cpuinfo",
        strip_prefix = "cpuinfo-5e63739504f0f8e18e941bd63b2d6d42536c7d90",
        sha256 = "18eca9bc8d9c4ce5496d0d2be9f456d55cbbb5f0639a551ce9c8bac2e84d85fe",
        urls = tf_mirror_urls("https://github.com/pytorch/cpuinfo/archive/5e63739504f0f8e18e941bd63b2d6d42536c7d90.tar.gz"),
    )

    tf_http_archive(
        name = "cudnn_frontend_archive",
        build_file = "//third_party:cudnn_frontend.BUILD",
        patch_file = ["//third_party:cudnn_frontend_header_fix.patch"],
        sha256 = "314569f65d5c7d05fb7e90157a838549db3e2cfb464c80a6a399b39a004690fa",
        strip_prefix = "cudnn-frontend-0.6.2",
        urls = tf_mirror_urls("https://github.com/NVIDIA/cudnn-frontend/archive/refs/tags/v0.6.2.zip"),
    )

    tf_http_archive(
        name = "mkl_dnn",
        build_file = "//third_party/mkl_dnn:mkldnn.BUILD",
        sha256 = "a0211aeb5e7dad50b97fa5dffc1a2fe2fe732572d4164e1ee8750a2ede43fbec",
        strip_prefix = "oneDNN-0.21.3",
        urls = tf_mirror_urls("https://github.com/oneapi-src/oneDNN/archive/v0.21.3.tar.gz"),
    )

    tf_http_archive(
        name = "mkl_dnn_v1",
        build_file = "//third_party/mkl_dnn:mkldnn_v1.BUILD",
<<<<<<< HEAD
        sha256 = "0ff70240378aa26e1fc3edf66d14964e614ef2f9278514182cd43b34ced9af21",
        strip_prefix = "oneDNN-2.6.1",
        urls = tf_mirror_urls("https://github.com/oneapi-src/oneDNN/archive/refs/tags/v2.6.1.tar.gz"),
=======
        sha256 = "9695640f55acd833ddcef4776af15e03446c4655f9296e5074b1b178dd7a4fb2",
        strip_prefix = "oneDNN-2.6",
        urls = tf_mirror_urls("https://github.com/oneapi-src/oneDNN/archive/refs/tags/v2.6.tar.gz"),
>>>>>>> 39183546
    )

    tf_http_archive(
        name = "mkl_dnn_acl_compatible",
        build_file = "//third_party/mkl_dnn:mkldnn_acl.BUILD",
        patch_file = ["//third_party/mkl_dnn:onednn_acl.patch"],
        sha256 = "9695640f55acd833ddcef4776af15e03446c4655f9296e5074b1b178dd7a4fb2",
        strip_prefix = "oneDNN-2.6",
        urls = tf_mirror_urls("https://github.com/oneapi-src/oneDNN/archive/v2.6.tar.gz"),
    )

    tf_http_archive(
        name = "compute_library",
        sha256 = "11244b05259fb1c4af7384d0c3391aeaddec8aac144774207582db4842726540",
        strip_prefix = "ComputeLibrary-22.02",
        build_file = "//third_party/compute_library:BUILD",
        patch_file = ["//third_party/compute_library:compute_library.patch"],
        urls = tf_mirror_urls("https://github.com/ARM-software/ComputeLibrary/archive/v22.02.tar.gz"),
    )

    tf_http_archive(
        name = "arm_compiler",
        build_file = "//:arm_compiler.BUILD",
        sha256 = "b9e7d50ffd9996ed18900d041d362c99473b382c0ae049b2fce3290632d2656f",
        strip_prefix = "rpi-newer-crosstools-eb68350c5c8ec1663b7fe52c742ac4271e3217c5/x64-gcc-6.5.0/arm-rpi-linux-gnueabihf/",
        urls = tf_mirror_urls("https://github.com/rvagg/rpi-newer-crosstools/archive/eb68350c5c8ec1663b7fe52c742ac4271e3217c5.tar.gz"),
    )

    tf_http_archive(
        # This is the latest `aarch64-none-linux-gnu` compiler provided by ARM
        # See https://developer.arm.com/tools-and-software/open-source-software/developer-tools/gnu-toolchain/gnu-a/downloads
        # The archive contains GCC version 9.2.1
        name = "aarch64_compiler",
        build_file = "//:arm_compiler.BUILD",
        sha256 = "8dfe681531f0bd04fb9c53cf3c0a3368c616aa85d48938eebe2b516376e06a66",
        strip_prefix = "gcc-arm-9.2-2019.12-x86_64-aarch64-none-linux-gnu",
        urls = tf_mirror_urls("https://developer.arm.com/-/media/Files/downloads/gnu-a/9.2-2019.12/binrel/gcc-arm-9.2-2019.12-x86_64-aarch64-none-linux-gnu.tar.xz"),
    )

    tf_http_archive(
        name = "aarch64_linux_toolchain",
        build_file = "//tensorflow/tools/toolchains/embedded/arm-linux:aarch64-linux-toolchain.BUILD",
        sha256 = "8ce3e7688a47d8cd2d8e8323f147104ae1c8139520eca50ccf8a7fa933002731",
        strip_prefix = "gcc-arm-8.3-2019.03-x86_64-aarch64-linux-gnu",
        urls = tf_mirror_urls("https://developer.arm.com/-/media/Files/downloads/gnu-a/8.3-2019.03/binrel/gcc-arm-8.3-2019.03-x86_64-aarch64-linux-gnu.tar.xz"),
    )

    tf_http_archive(
        name = "armhf_linux_toolchain",
        build_file = "//tensorflow/tools/toolchains/embedded/arm-linux:armhf-linux-toolchain.BUILD",
        sha256 = "d4f6480ecaa99e977e3833cc8a8e1263f9eecd1ce2d022bb548a24c4f32670f5",
        strip_prefix = "gcc-arm-8.3-2019.03-x86_64-arm-linux-gnueabihf",
        urls = tf_mirror_urls("https://developer.arm.com/-/media/Files/downloads/gnu-a/8.3-2019.03/binrel/gcc-arm-8.3-2019.03-x86_64-arm-linux-gnueabihf.tar.xz"),
    )

    tf_http_archive(
        name = "libxsmm_archive",
        build_file = "//third_party:libxsmm.BUILD",
        sha256 = "8b642127880e92e8a75400125307724635ecdf4020ca4481e5efe7640451bb92",
        strip_prefix = "libxsmm-1.17",
        urls = tf_mirror_urls("https://github.com/libxsmm/libxsmm/archive/refs/tags/1.17.tar.gz"),
    )

    tf_http_archive(
        name = "com_googlesource_code_re2",
        sha256 = "b90430b2a9240df4459108b3e291be80ae92c68a47bc06ef2dc419c5724de061",
        strip_prefix = "re2-a276a8c738735a0fe45a6ee590fe2df69bcf4502",
        system_build_file = "//third_party/systemlibs:re2.BUILD",
        urls = tf_mirror_urls("https://github.com/google/re2/archive/a276a8c738735a0fe45a6ee590fe2df69bcf4502.tar.gz"),
    )

    tf_http_archive(
        name = "com_github_google_crc32c",
        sha256 = "6b3b1d861bb8307658b2407bc7a4c59e566855ef5368a60b35c893551e4788e9",
        build_file = "@com_github_googlecloudplatform_google_cloud_cpp//bazel:crc32c.BUILD",
        strip_prefix = "crc32c-1.0.6",
        urls = tf_mirror_urls("https://github.com/google/crc32c/archive/1.0.6.tar.gz"),
    )

    tf_http_archive(
        name = "com_github_googlecloudplatform_google_cloud_cpp",
        sha256 = "ff82045b9491f0d880fc8e5c83fd9542eafb156dcac9ff8c6209ced66ed2a7f0",
        strip_prefix = "google-cloud-cpp-1.17.1",
        repo_mapping = {
            "@com_github_curl_curl": "@curl",
            "@com_github_nlohmann_json": "@nlohmann_json_lib",
        },
        system_build_file = "//third_party/systemlibs:google_cloud_cpp.BUILD",
        system_link_files = {
            "//third_party/systemlibs:google_cloud_cpp.google.cloud.bigtable.BUILD": "google/cloud/bigtable/BUILD",
        },
        urls = tf_mirror_urls("https://github.com/googleapis/google-cloud-cpp/archive/v1.17.1.tar.gz"),
    )

    tf_http_archive(
        name = "com_github_googlecloudplatform_tensorflow_gcp_tools",
        sha256 = "5e9ebe17eaa2895eb7f77fefbf52deeda7c4b63f5a616916b823eb74f3a0c542",
        strip_prefix = "tensorflow-gcp-tools-2643d8caeba6ca2a6a0b46bb123953cb95b7e7d5",
        urls = tf_mirror_urls("https://github.com/GoogleCloudPlatform/tensorflow-gcp-tools/archive/2643d8caeba6ca2a6a0b46bb123953cb95b7e7d5.tar.gz"),
    )

    tf_http_archive(
        name = "com_google_googleapis",
        build_file = "//third_party/googleapis:googleapis.BUILD",
        sha256 = "249d83abc5d50bf372c35c49d77f900bff022b2c21eb73aa8da1458b6ac401fc",
        strip_prefix = "googleapis-6b3fdcea8bc5398be4e7e9930c693f0ea09316a0",
        urls = tf_mirror_urls("https://github.com/googleapis/googleapis/archive/6b3fdcea8bc5398be4e7e9930c693f0ea09316a0.tar.gz"),
    )

    tf_http_archive(
        name = "png",
        build_file = "//third_party:png.BUILD",
        patch_file = ["//third_party:png_fix_rpi.patch"],
        sha256 = "ca74a0dace179a8422187671aee97dd3892b53e168627145271cad5b5ac81307",
        strip_prefix = "libpng-1.6.37",
        system_build_file = "//third_party/systemlibs:png.BUILD",
        urls = tf_mirror_urls("https://github.com/glennrp/libpng/archive/v1.6.37.tar.gz"),
    )

    tf_http_archive(
        name = "org_sqlite",
        build_file = "//third_party:sqlite.BUILD",
        sha256 = "8f766439c9fa1ae24ec1bdb71d7b58f0d9a90027cf03abdddb07b618e0a5332c",
        strip_prefix = "sqlite-amalgamation-3380200",
        system_build_file = "//third_party/systemlibs:sqlite.BUILD",
        urls = tf_mirror_urls("https://www.sqlite.org/2022/sqlite-amalgamation-3380200.zip"),
    )

    tf_http_archive(
        name = "gif",
        build_file = "//third_party:gif.BUILD",
        patch_file = ["//third_party:gif_fix_strtok_r.patch"],
        sha256 = "31da5562f44c5f15d63340a09a4fd62b48c45620cd302f77a6d9acf0077879bd",
        strip_prefix = "giflib-5.2.1",
        system_build_file = "//third_party/systemlibs:gif.BUILD",
        urls = tf_mirror_urls("https://pilotfiber.dl.sourceforge.net/project/giflib/giflib-5.2.1.tar.gz"),
    )

    tf_http_archive(
        name = "six_archive",
        build_file = "//third_party:six.BUILD",
        sha256 = "1e61c37477a1626458e36f7b1d82aa5c9b094fa4802892072e49de9c60c4c926",
        strip_prefix = "six-1.16.0",
        system_build_file = "//third_party/systemlibs:six.BUILD",
        urls = tf_mirror_urls("https://pypi.python.org/packages/source/s/six/six-1.16.0.tar.gz"),
    )

    tf_http_archive(
        name = "astor_archive",
        build_file = "//third_party:astor.BUILD",
        sha256 = "95c30d87a6c2cf89aa628b87398466840f0ad8652f88eb173125a6df8533fb8d",
        strip_prefix = "astor-0.7.1",
        system_build_file = "//third_party/systemlibs:astor.BUILD",
        urls = tf_mirror_urls("https://pypi.python.org/packages/source/a/astor/astor-0.7.1.tar.gz"),
    )

    tf_http_archive(
        name = "astunparse_archive",
        build_file = "//third_party:astunparse.BUILD",
        sha256 = "5ad93a8456f0d084c3456d059fd9a92cce667963232cbf763eac3bc5b7940872",
        strip_prefix = "astunparse-1.6.3/lib",
        system_build_file = "//third_party/systemlibs:astunparse.BUILD",
        urls = tf_mirror_urls("https://files.pythonhosted.org/packages/f3/af/4182184d3c338792894f34a62672919db7ca008c89abee9b564dd34d8029/astunparse-1.6.3.tar.gz"),
    )

    filegroup_external(
        name = "astunparse_license",
        licenses = ["notice"],  # PSFL
        sha256_urls = {
            "92fc0e4f4fa9460558eedf3412b988d433a2dcbb3a9c45402a145a4fab8a6ac6": tf_mirror_urls("https://raw.githubusercontent.com/simonpercivall/astunparse/v1.6.2/LICENSE"),
        },
    )

    tf_http_archive(
        name = "functools32_archive",
        build_file = "//third_party:functools32.BUILD",
        sha256 = "f6253dfbe0538ad2e387bd8fdfd9293c925d63553f5813c4e587745416501e6d",
        strip_prefix = "functools32-3.2.3-2",
        system_build_file = "//third_party/systemlibs:functools32.BUILD",
        urls = tf_mirror_urls("https://pypi.python.org/packages/c5/60/6ac26ad05857c601308d8fb9e87fa36d0ebf889423f47c3502ef034365db/functools32-3.2.3-2.tar.gz"),
    )

    tf_http_archive(
        name = "gast_archive",
        build_file = "//third_party:gast.BUILD",
        sha256 = "40feb7b8b8434785585ab224d1568b857edb18297e5a3047f1ba012bc83b42c1",
        strip_prefix = "gast-0.4.0",
        system_build_file = "//third_party/systemlibs:gast.BUILD",
        urls = tf_mirror_urls("https://files.pythonhosted.org/packages/83/4a/07c7e59cef23fb147454663c3271c21da68ba2ab141427c20548ae5a8a4d/gast-0.4.0.tar.gz"),
    )

    tf_http_archive(
        name = "termcolor_archive",
        build_file = "//third_party:termcolor.BUILD",
        sha256 = "1d6d69ce66211143803fbc56652b41d73b4a400a2891d7bf7a1cdf4c02de613b",
        strip_prefix = "termcolor-1.1.0",
        system_build_file = "//third_party/systemlibs:termcolor.BUILD",
        urls = tf_mirror_urls("https://pypi.python.org/packages/8a/48/a76be51647d0eb9f10e2a4511bf3ffb8cc1e6b14e9e4fab46173aa79f981/termcolor-1.1.0.tar.gz"),
    )

    tf_http_archive(
        name = "typing_extensions_archive",
        build_file = "//third_party:typing_extensions.BUILD",
        sha256 = "f1c24655a0da0d1b67f07e17a5e6b2a105894e6824b92096378bb3668ef02376",
        strip_prefix = "typing_extensions-4.2.0/src",
        system_build_file = "//third_party/systemlibs:typing_extensions.BUILD",
        urls = tf_mirror_urls("https://pypi.python.org/packages/source/t/typing_extensions/typing_extensions-4.2.0.tar.gz"),
    )

    filegroup_external(
        name = "typing_extensions_license",
        licenses = ["notice"],  # PSFL
        sha256_urls = {
            "ff17ce94e102024deb68773eb1cc74ca76da4e658f373531f0ac22d68a6bb1ad": tf_mirror_urls("https://raw.githubusercontent.com/python/typing/master/typing_extensions/LICENSE"),
        },
    )

    tf_http_archive(
        name = "opt_einsum_archive",
        build_file = "//third_party:opt_einsum.BUILD",
        sha256 = "d3d464b4da7ef09e444c30e4003a27def37f85ff10ff2671e5f7d7813adac35b",
        strip_prefix = "opt_einsum-2.3.2",
        system_build_file = "//third_party/systemlibs:opt_einsum.BUILD",
        urls = tf_mirror_urls("https://pypi.python.org/packages/f6/d6/44792ec668bcda7d91913c75237314e688f70415ab2acd7172c845f0b24f/opt_einsum-2.3.2.tar.gz"),
    )

    tf_http_archive(
        name = "absl_py",
        sha256 = "a7c51b2a0aa6357a9cbb2d9437e8cd787200531867dc02565218930b6a32166e",
        strip_prefix = "abseil-py-1.0.0",
        system_build_file = "//third_party/systemlibs:absl_py.BUILD",
        system_link_files = {
            "//third_party/systemlibs:absl_py.absl.BUILD": "absl/BUILD",
            "//third_party/systemlibs:absl_py.absl.flags.BUILD": "absl/flags/BUILD",
            "//third_party/systemlibs:absl_py.absl.testing.BUILD": "absl/testing/BUILD",
            "//third_party/systemlibs:absl_py.absl.logging.BUILD": "absl/logging/BUILD",
        },
        urls = tf_mirror_urls("https://github.com/abseil/abseil-py/archive/refs/tags/v1.0.0.tar.gz"),
    )

    tf_http_archive(
        name = "dill_archive",
        build_file = "//third_party:dill.BUILD",
        system_build_file = "//third_party/systemlibs:dill.BUILD",
        urls = tf_mirror_urls("https://pypi.python.org/packages/source/d/dill/dill-0.3.4.zip"),
        sha256 = "9f9734205146b2b353ab3fec9af0070237b6ddae78452af83d2fca84d739e675",
        strip_prefix = "dill-0.3.4",
    )

    tf_http_archive(
        name = "tblib_archive",
        build_file = "//third_party:tblib.BUILD",
        system_build_file = "//third_party/systemlibs:tblib.BUILD",
        urls = tf_mirror_urls("https://files.pythonhosted.org/packages/d3/41/901ef2e81d7b1e834b9870d416cb09479e175a2be1c4aa1a9dcd0a555293/tblib-1.7.0.tar.gz"),
        sha256 = "059bd77306ea7b419d4f76016aef6d7027cc8a0785579b5aad198803435f882c",
        strip_prefix = "tblib-1.7.0",
    )

    filegroup_external(
        name = "org_python_license",
        licenses = ["notice"],  # Python 2.0
        sha256_urls = {
            "e76cacdf0bdd265ff074ccca03671c33126f597f39d0ed97bc3e5673d9170cf6": tf_mirror_urls("https://docs.python.org/2.7/_sources/license.rst.txt"),
        },
    )

    tf_http_archive(
        name = "com_google_protobuf",
        patch_file = ["//third_party/protobuf:protobuf.patch"],
        sha256 = "cfcba2df10feec52a84208693937c17a4b5df7775e1635c1e3baffc487b24c9b",
        strip_prefix = "protobuf-3.9.2",
        system_build_file = "//third_party/systemlibs:protobuf.BUILD",
        system_link_files = {
            "//third_party/systemlibs:protobuf.bzl": "protobuf.bzl",
            "//third_party/systemlibs:protobuf_deps.bzl": "protobuf_deps.bzl",
        },
        urls = tf_mirror_urls("https://github.com/protocolbuffers/protobuf/archive/v3.9.2.zip"),
    )

    tf_http_archive(
        name = "nsync",
        patch_file = ["//third_party:nsync.patch"],
        sha256 = "2be9dbfcce417c7abcc2aa6fee351cd4d292518d692577e74a2c6c05b049e442",
        strip_prefix = "nsync-1.25.0",
        system_build_file = "//third_party/systemlibs:nsync.BUILD",
        urls = tf_mirror_urls("https://github.com/google/nsync/archive/1.25.0.tar.gz"),
    )

    tf_http_archive(
        name = "com_google_googletest",
        sha256 = "bc1cc26d1120f5a7e9eb450751c0b24160734e46a02823a573f3c6b6c0a574a7",
        strip_prefix = "googletest-e2c06aa2497e330bab1c1a03d02f7c5096eb5b0b",
        urls = tf_mirror_urls("https://github.com/google/googletest/archive/e2c06aa2497e330bab1c1a03d02f7c5096eb5b0b.zip"),
    )

    tf_http_archive(
        name = "com_github_gflags_gflags",
        sha256 = "34af2f15cf7367513b352bdcd2493ab14ce43692d2dcd9dfc499492966c64dcf",
        strip_prefix = "gflags-2.2.2",
        urls = tf_mirror_urls("https://github.com/gflags/gflags/archive/v2.2.2.tar.gz"),
    )

    tf_http_archive(
        name = "curl",
        build_file = "//third_party:curl.BUILD",
        sha256 = "3c6893d38d054d4e378267166858698899e9d87258e8ff1419d020c395384535",
        strip_prefix = "curl-7.84.0",
        system_build_file = "//third_party/systemlibs:curl.BUILD",
        urls = tf_mirror_urls("https://curl.haxx.se/download/curl-7.84.0.tar.gz"),
    )

    # WARNING: make sure ncteisen@ and vpai@ are cc-ed on any CL to change the below rule
    tf_http_archive(
        name = "com_github_grpc_grpc",
        sha256 = "b956598d8cbe168b5ee717b5dafa56563eb5201a947856a6688bbeac9cac4e1f",
        strip_prefix = "grpc-b54a5b338637f92bfcf4b0bc05e0f57a5fd8fadd",
        system_build_file = "//third_party/systemlibs:grpc.BUILD",
        patch_file = ["//third_party/grpc:generate_cc_env_fix.patch"],
        system_link_files = {
            "//third_party/systemlibs:BUILD": "bazel/BUILD",
            "//third_party/systemlibs:grpc.BUILD": "src/compiler/BUILD",
            "//third_party/systemlibs:grpc.bazel.grpc_deps.bzl": "bazel/grpc_deps.bzl",
            "//third_party/systemlibs:grpc.bazel.grpc_extra_deps.bzl": "bazel/grpc_extra_deps.bzl",
            "//third_party/systemlibs:grpc.bazel.cc_grpc_library.bzl": "bazel/cc_grpc_library.bzl",
            "//third_party/systemlibs:grpc.bazel.generate_cc.bzl": "bazel/generate_cc.bzl",
            "//third_party/systemlibs:grpc.bazel.protobuf.bzl": "bazel/protobuf.bzl",
        },
        urls = tf_mirror_urls("https://github.com/grpc/grpc/archive/b54a5b338637f92bfcf4b0bc05e0f57a5fd8fadd.tar.gz"),
    )

    tf_http_archive(
        name = "linenoise",
        build_file = "//third_party:linenoise.BUILD",
        sha256 = "b35a74dbc9cd2fef9e4d56222761d61daf7e551510e6cd1a86f0789b548d074e",
        strip_prefix = "linenoise-4ce393a66b10903a0ef52edf9775ed526a17395f",
        urls = tf_mirror_urls("https://github.com/antirez/linenoise/archive/4ce393a66b10903a0ef52edf9775ed526a17395f.tar.gz"),
    )

    llvm_setup(name = "llvm-project")

    # Intel openMP that is part of LLVM sources.
    tf_http_archive(
        name = "llvm_openmp",
        build_file = "//third_party/llvm_openmp:BUILD",
        sha256 = "d19f728c8e04fb1e94566c8d76aef50ec926cd2f95ef3bf1e0a5de4909b28b44",
        strip_prefix = "openmp-10.0.1.src",
        urls = tf_mirror_urls("https://github.com/llvm/llvm-project/releases/download/llvmorg-10.0.1/openmp-10.0.1.src.tar.xz"),
    )

    tf_http_archive(
        name = "lmdb",
        build_file = "//third_party:lmdb.BUILD",
        sha256 = "22054926b426c66d8f2bc22071365df6e35f3aacf19ad943bc6167d4cae3bebb",
        strip_prefix = "lmdb-LMDB_0.9.29/libraries/liblmdb",
        system_build_file = "//third_party/systemlibs:lmdb.BUILD",
        urls = tf_mirror_urls("https://github.com/LMDB/lmdb/archive/refs/tags/LMDB_0.9.29.tar.gz"),
    )

    tf_http_archive(
        name = "jsoncpp_git",
        sha256 = "f409856e5920c18d0c2fb85276e24ee607d2a09b5e7d5f0a371368903c275da2",
        strip_prefix = "jsoncpp-1.9.5",
        system_build_file = "//third_party/systemlibs:jsoncpp.BUILD",
        urls = tf_mirror_urls("https://github.com/open-source-parsers/jsoncpp/archive/1.9.5.tar.gz"),
    )

    tf_http_archive(
        name = "boringssl",
        sha256 = "a9c3b03657d507975a32732f04563132b4553c20747cec6dc04de475c8bdf29f",
        strip_prefix = "boringssl-80ca9f9f6ece29ab132cce4cf807a9465a18cfac",
        system_build_file = "//third_party/systemlibs:boringssl.BUILD",
        urls = tf_mirror_urls("https://github.com/google/boringssl/archive/80ca9f9f6ece29ab132cce4cf807a9465a18cfac.tar.gz"),
    )

    # Note: if you update this, you have to update libpng too. See cl/437813808
    tf_http_archive(
        name = "zlib",
        build_file = "//third_party:zlib.BUILD",
        sha256 = "91844808532e5ce316b3c010929493c0244f3d37593afd6de04f71821d5136d9",
        strip_prefix = "zlib-1.2.12",
        system_build_file = "//third_party/systemlibs:zlib.BUILD",
        urls = tf_mirror_urls("https://zlib.net/zlib-1.2.12.tar.gz"),
    )

    # LINT.IfChange
    tf_http_archive(
        name = "fft2d",
        build_file = "//third_party/fft2d:fft2d.BUILD",
        sha256 = "5f4dabc2ae21e1f537425d58a49cdca1c49ea11db0d6271e2a4b27e9697548eb",
        strip_prefix = "OouraFFT-1.0",
        urls = tf_mirror_urls("https://github.com/petewarden/OouraFFT/archive/v1.0.tar.gz"),
    )
    # LINT.ThenChange(//tensorflow/lite/tools/cmake/modules/fft2d.cmake)

    tf_http_archive(
        name = "snappy",
        build_file = "//third_party:snappy.BUILD",
        sha256 = "16b677f07832a612b0836178db7f374e414f94657c138e6993cbfc5dcc58651f",
        strip_prefix = "snappy-1.1.8",
        system_build_file = "//third_party/systemlibs:snappy.BUILD",
        urls = tf_mirror_urls("https://github.com/google/snappy/archive/1.1.8.tar.gz"),
    )

    tf_http_archive(
        name = "nccl_archive",
        build_file = "//third_party:nccl/archive.BUILD",
        patch_file = ["//third_party/nccl:archive.patch"],
        sha256 = "49b4fbfeebf1f62f6ceb69e72504045d8d1b4e7609e3c2477906f3004c7e2d82",
        strip_prefix = "nccl-2.12.12-1",
        urls = tf_mirror_urls("https://github.com/nvidia/nccl/archive/v2.12.12-1.tar.gz"),
    )

    java_import_external(
        name = "junit",
        jar_sha256 = "59721f0805e223d84b90677887d9ff567dc534d7c502ca903c0c2b17f05c116a",
        jar_urls = [
            "https://storage.googleapis.com/mirror.tensorflow.org/repo1.maven.org/maven2/junit/junit/4.12/junit-4.12.jar",
            "https://repo1.maven.org/maven2/junit/junit/4.12/junit-4.12.jar",
            "https://maven.ibiblio.org/maven2/junit/junit/4.12/junit-4.12.jar",
        ],
        licenses = ["reciprocal"],  # Common Public License Version 1.0
        testonly_ = True,
        deps = ["@org_hamcrest_core"],
    )

    java_import_external(
        name = "org_hamcrest_core",
        jar_sha256 = "66fdef91e9739348df7a096aa384a5685f4e875584cce89386a7a47251c4d8e9",
        jar_urls = [
            "https://storage.googleapis.com/mirror.tensorflow.org/repo1.maven.org/maven2/org/hamcrest/hamcrest-core/1.3/hamcrest-core-1.3.jar",
            "https://repo1.maven.org/maven2/org/hamcrest/hamcrest-core/1.3/hamcrest-core-1.3.jar",
            "https://maven.ibiblio.org/maven2/org/hamcrest/hamcrest-core/1.3/hamcrest-core-1.3.jar",
        ],
        licenses = ["notice"],  # New BSD License
        testonly_ = True,
    )

    java_import_external(
        name = "com_google_testing_compile",
        jar_sha256 = "edc180fdcd9f740240da1a7a45673f46f59c5578d8cd3fbc912161f74b5aebb8",
        jar_urls = [
            "https://storage.googleapis.com/mirror.tensorflow.org/repo1.maven.org/maven2/com/google/testing/compile/compile-testing/0.11/compile-testing-0.11.jar",
            "https://repo1.maven.org/maven2/com/google/testing/compile/compile-testing/0.11/compile-testing-0.11.jar",
        ],
        licenses = ["notice"],  # New BSD License
        testonly_ = True,
        deps = ["@com_google_guava", "@com_google_truth"],
    )

    java_import_external(
        name = "com_google_truth",
        jar_sha256 = "032eddc69652b0a1f8d458f999b4a9534965c646b8b5de0eba48ee69407051df",
        jar_urls = [
            "https://storage.googleapis.com/mirror.tensorflow.org/repo1.maven.org/maven2/com/google/truth/truth/0.32/truth-0.32.jar",
            "https://repo1.maven.org/maven2/com/google/truth/truth/0.32/truth-0.32.jar",
        ],
        licenses = ["notice"],  # Apache 2.0
        testonly_ = True,
        deps = ["@com_google_guava"],
    )

    java_import_external(
        name = "org_checkerframework_qual",
        jar_sha256 = "d261fde25d590f6b69db7721d469ac1b0a19a17ccaaaa751c31f0d8b8260b894",
        jar_urls = [
            "https://storage.googleapis.com/mirror.tensorflow.org/repo1.maven.org/maven2/org/checkerframework/checker-qual/2.10.0/checker-qual-2.10.0.jar",
            "https://repo1.maven.org/maven2/org/checkerframework/checker-qual/2.10.0/checker-qual-2.10.0.jar",
        ],
        licenses = ["notice"],  # Apache 2.0
    )

    java_import_external(
        name = "com_squareup_javapoet",
        jar_sha256 = "5bb5abdfe4366c15c0da3332c57d484e238bd48260d6f9d6acf2b08fdde1efea",
        jar_urls = [
            "https://storage.googleapis.com/mirror.tensorflow.org/repo1.maven.org/maven2/com/squareup/javapoet/1.9.0/javapoet-1.9.0.jar",
            "https://repo1.maven.org/maven2/com/squareup/javapoet/1.9.0/javapoet-1.9.0.jar",
        ],
        licenses = ["notice"],  # Apache 2.0
    )

    tf_http_archive(
        name = "com_google_pprof",
        build_file = "//third_party:pprof.BUILD",
        sha256 = "b844b75c25cfe7ea34b832b369ab91234009b2dfe2ae1fcea53860c57253fe2e",
        strip_prefix = "pprof-83db2b799d1f74c40857232cb5eb4c60379fe6c2",
        urls = tf_mirror_urls("https://github.com/google/pprof/archive/83db2b799d1f74c40857232cb5eb4c60379fe6c2.tar.gz"),
    )

    # The CUDA 11 toolkit ships with CUB.  We should be able to delete this rule
    # once TF drops support for CUDA 10.
    tf_http_archive(
        name = "cub_archive",
        build_file = "//third_party:cub.BUILD",
        sha256 = "162514b3cc264ac89d91898b58450190b8192e2af1142cf8ccac2d59aa160dda",
        strip_prefix = "cub-1.9.9",
        urls = tf_mirror_urls("https://github.com/NVlabs/cub/archive/1.9.9.zip"),
    )

    tf_http_archive(
        name = "cython",
        build_file = "//third_party:cython.BUILD",
        sha256 = "d530216e015fd365bf3327a176e0073d0e5b8d48781f387336459f10032d776f",
        strip_prefix = "cython-3.0.0a10",
        system_build_file = "//third_party/systemlibs:cython.BUILD",
        urls = tf_mirror_urls("https://github.com/cython/cython/archive/3.0.0a10.tar.gz"),
    )

    # LINT.IfChange
    tf_http_archive(
        name = "arm_neon_2_x86_sse",
        build_file = "//third_party:arm_neon_2_x86_sse.BUILD",
        sha256 = "213733991310b904b11b053ac224fee2d4e0179e46b52fe7f8735b8831e04dcc",
        strip_prefix = "ARM_NEON_2_x86_SSE-1200fe90bb174a6224a525ee60148671a786a71f",
        urls = tf_mirror_urls("https://github.com/intel/ARM_NEON_2_x86_SSE/archive/1200fe90bb174a6224a525ee60148671a786a71f.tar.gz"),
    )
    # LINT.ThenChange(//tensorflow/lite/tools/cmake/modules/neon2sse.cmake)

    tf_http_archive(
        name = "double_conversion",
        sha256 = "3dbcdf186ad092a8b71228a5962009b5c96abde9a315257a3452eb988414ea3b",
        strip_prefix = "double-conversion-3.2.0",
        system_build_file = "//third_party/systemlibs:double_conversion.BUILD",
        urls = tf_mirror_urls("https://github.com/google/double-conversion/archive/v3.2.0.tar.gz"),
    )

    tf_http_archive(
        name = "tflite_mobilenet_float",
        build_file = "//third_party:tflite_mobilenet_float.BUILD",
        sha256 = "2fadeabb9968ec6833bee903900dda6e61b3947200535874ce2fe42a8493abc0",
        urls = [
            "https://storage.googleapis.com/download.tensorflow.org/models/mobilenet_v1_2018_08_02/mobilenet_v1_1.0_224.tgz",
            "https://storage.googleapis.com/download.tensorflow.org/models/mobilenet_v1_2018_08_02/mobilenet_v1_1.0_224.tgz",
        ],
    )

    tf_http_archive(
        name = "tflite_mobilenet_quant",
        build_file = "//third_party:tflite_mobilenet_quant.BUILD",
        sha256 = "d32432d28673a936b2d6281ab0600c71cf7226dfe4cdcef3012555f691744166",
        urls = [
            "https://storage.googleapis.com/download.tensorflow.org/models/mobilenet_v1_2018_08_02/mobilenet_v1_1.0_224_quant.tgz",
            "https://storage.googleapis.com/download.tensorflow.org/models/mobilenet_v1_2018_08_02/mobilenet_v1_1.0_224_quant.tgz",
        ],
    )

    tf_http_archive(
        name = "tflite_mobilenet_ssd",
        build_file = str(Label("//third_party:tflite_mobilenet.BUILD")),
        sha256 = "767057f2837a46d97882734b03428e8dd640b93236052b312b2f0e45613c1cf0",
        urls = [
            "https://storage.googleapis.com/mirror.tensorflow.org/storage.googleapis.com/download.tensorflow.org/models/tflite/mobilenet_ssd_tflite_v1.zip",
            "https://storage.googleapis.com/download.tensorflow.org/models/tflite/mobilenet_ssd_tflite_v1.zip",
        ],
    )

    tf_http_archive(
        name = "tflite_mobilenet_ssd_quant",
        build_file = str(Label("//third_party:tflite_mobilenet.BUILD")),
        sha256 = "a809cd290b4d6a2e8a9d5dad076e0bd695b8091974e0eed1052b480b2f21b6dc",
        urls = [
            "https://storage.googleapis.com/mirror.tensorflow.org/storage.googleapis.com/download.tensorflow.org/models/tflite/coco_ssd_mobilenet_v1_0.75_quant_2018_06_29.zip",
            "https://storage.googleapis.com/download.tensorflow.org/models/tflite/coco_ssd_mobilenet_v1_0.75_quant_2018_06_29.zip",
        ],
    )

    tf_http_archive(
        name = "tflite_mobilenet_ssd_quant_protobuf",
        build_file = str(Label("//third_party:tflite_mobilenet.BUILD")),
        sha256 = "09280972c5777f1aa775ef67cb4ac5d5ed21970acd8535aeca62450ef14f0d79",
        strip_prefix = "ssd_mobilenet_v1_quantized_300x300_coco14_sync_2018_07_18",
        urls = [
            "https://storage.googleapis.com/mirror.tensorflow.org/storage.googleapis.com/download.tensorflow.org/models/object_detection/ssd_mobilenet_v1_quantized_300x300_coco14_sync_2018_07_18.tar.gz",
            "https://storage.googleapis.com/download.tensorflow.org/models/object_detection/ssd_mobilenet_v1_quantized_300x300_coco14_sync_2018_07_18.tar.gz",
        ],
    )

    tf_http_archive(
        name = "tflite_conv_actions_frozen",
        build_file = str(Label("//third_party:tflite_mobilenet.BUILD")),
        sha256 = "d947b38cba389b5e2d0bfc3ea6cc49c784e187b41a071387b3742d1acac7691e",
        urls = [
            "https://storage.googleapis.com/mirror.tensorflow.org/storage.googleapis.com/download.tensorflow.org/models/tflite/conv_actions_tflite.zip",
            "https://storage.googleapis.com/download.tensorflow.org/models/tflite/conv_actions_tflite.zip",
        ],
    )

    tf_http_archive(
        name = "tflite_ovic_testdata",
        build_file = "//third_party:tflite_ovic_testdata.BUILD",
        sha256 = "033c941b7829b05ca55a124a26a6a0581b1ececc154a2153cafcfdb54f80dca2",
        strip_prefix = "ovic",
        urls = [
            "https://storage.googleapis.com/mirror.tensorflow.org/storage.googleapis.com/download.tensorflow.org/data/ovic_2019_04_30.zip",
            "https://storage.googleapis.com/download.tensorflow.org/data/ovic_2019_04_30.zip",
        ],
    )

    tf_http_archive(
        name = "rules_python",
        sha256 = "aa96a691d3a8177f3215b14b0edc9641787abaaa30363a080165d06ab65e1161",
        urls = tf_mirror_urls("https://github.com/bazelbuild/rules_python/releases/download/0.0.1/rules_python-0.0.1.tar.gz"),
    )

    tf_http_archive(
        name = "build_bazel_rules_android",
        sha256 = "cd06d15dd8bb59926e4d65f9003bfc20f9da4b2519985c27e190cddc8b7a7806",
        strip_prefix = "rules_android-0.1.1",
        urls = tf_mirror_urls("https://github.com/bazelbuild/rules_android/archive/v0.1.1.zip"),
    )

    # Apple and Swift rules.
    # https://github.com/bazelbuild/rules_apple/releases
    tf_http_archive(
        name = "build_bazel_rules_apple",
        sha256 = "a5f00fd89eff67291f6cd3efdc8fad30f4727e6ebb90718f3f05bbf3c3dd5ed7",
        urls = tf_mirror_urls("https://github.com/bazelbuild/rules_apple/releases/download/0.33.0/rules_apple.0.33.0.tar.gz"),
    )

    # https://github.com/bazelbuild/rules_swift/releases
    tf_http_archive(
        name = "build_bazel_rules_swift",
        sha256 = "8a49da750560b185804a4bc95c82d3f9cc4c2caf788960b0e21945759155fdd9",
        urls = tf_mirror_urls("https://github.com/bazelbuild/rules_swift/releases/download/0.25.0/rules_swift.0.25.0.tar.gz"),
    )

    # https://github.com/bazelbuild/apple_support/releases
    tf_http_archive(
        name = "build_bazel_apple_support",
        sha256 = "c604b75865c07f45828c7fffd5fdbff81415a9e84a68f71a9c1d8e3b2694e547",
        urls = tf_mirror_urls("https://github.com/bazelbuild/apple_support/releases/download/0.12.1/apple_support.0.12.1.tar.gz"),
    )

    # https://github.com/apple/swift-protobuf/releases
    tf_http_archive(
        name = "com_github_apple_swift_swift_protobuf",
        strip_prefix = "swift-protobuf-1.19.0/",
        sha256 = "f057930b9dbd17abeaaceaa45e9f8b3e87188c05211710563d2311b9edf490aa",
        urls = tf_mirror_urls("https://github.com/apple/swift-protobuf/archive/1.19.0.tar.gz"),
    )

    # https://github.com/google/xctestrunner/releases
    tf_http_archive(
        name = "xctestrunner",
        strip_prefix = "xctestrunner-0.2.15",
        sha256 = "b789cf18037c8c28d17365f14925f83b93b1f7dabcabb80333ae4331cf0bcb2f",
        urls = tf_mirror_urls("https://github.com/google/xctestrunner/archive/refs/tags/0.2.15.tar.gz"),
    )

    tf_http_archive(
        name = "nlohmann_json_lib",
        build_file = "//third_party:nlohmann_json.BUILD",
        sha256 = "5daca6ca216495edf89d167f808d1d03c4a4d929cef7da5e10f135ae1540c7e4",
        strip_prefix = "json-3.10.5",
        urls = tf_mirror_urls("https://github.com/nlohmann/json/archive/v3.10.5.tar.gz"),
    )

    # Pybind11 2.9.x causes seg faults in TF Text, see cl/442586909
    tf_http_archive(
        name = "pybind11",
        urls = tf_mirror_urls("https://github.com/pybind/pybind11/archive/v2.8.1.tar.gz"),
        sha256 = "f1bcc07caa568eb312411dde5308b1e250bd0e1bc020fae855bf9f43209940cc",
        strip_prefix = "pybind11-2.8.1",
        build_file = "//third_party:pybind11.BUILD",
        system_build_file = "//third_party/systemlibs:pybind11.BUILD",
    )

    tf_http_archive(
        name = "wrapt",
        build_file = "//third_party:wrapt.BUILD",
        sha256 = "8a6fb40e8f8b6a66b4ba81a4044c68e6a7b1782f21cfabc06fb765332b4c3e51",
        strip_prefix = "wrapt-1.11.1/src/wrapt",
        system_build_file = "//third_party/systemlibs:wrapt.BUILD",
        urls = tf_mirror_urls("https://github.com/GrahamDumpleton/wrapt/archive/1.11.1.tar.gz"),
    )

    tf_http_archive(
        name = "coremltools",
        sha256 = "89bb0bd2c16e19932670838dd5a8b239cd5c0a42338c72239d2446168c467a08",
        strip_prefix = "coremltools-5.2",
        build_file = "//third_party:coremltools.BUILD",
        urls = tf_mirror_urls("https://github.com/apple/coremltools/archive/5.2.tar.gz"),
    )

def workspace():
    # Check the bazel version before executing any repository rules, in case
    # those rules rely on the version we require here.
    check_bazel_version_at_least("1.0.0")

    # Initialize toolchains and platforms.
    _tf_toolchains()

    # Import third party repositories according to go/tfbr-thirdparty.
    _initialize_third_party()

    # Import all other repositories. This should happen before initializing
    # any external repositories, because those come with their own
    # dependencies. Those recursive dependencies will only be imported if they
    # don't already exist (at least if the external repository macros were
    # written according to common practice to query native.existing_rule()).
    _tf_repositories()

    tfrt_dependencies()

# Alias so it can be loaded without assigning to a different symbol to prevent
# shadowing previous loads and trigger a buildifier warning.
tf_workspace2 = workspace<|MERGE_RESOLUTION|>--- conflicted
+++ resolved
@@ -184,15 +184,9 @@
     tf_http_archive(
         name = "mkl_dnn_v1",
         build_file = "//third_party/mkl_dnn:mkldnn_v1.BUILD",
-<<<<<<< HEAD
         sha256 = "0ff70240378aa26e1fc3edf66d14964e614ef2f9278514182cd43b34ced9af21",
         strip_prefix = "oneDNN-2.6.1",
         urls = tf_mirror_urls("https://github.com/oneapi-src/oneDNN/archive/refs/tags/v2.6.1.tar.gz"),
-=======
-        sha256 = "9695640f55acd833ddcef4776af15e03446c4655f9296e5074b1b178dd7a4fb2",
-        strip_prefix = "oneDNN-2.6",
-        urls = tf_mirror_urls("https://github.com/oneapi-src/oneDNN/archive/refs/tags/v2.6.tar.gz"),
->>>>>>> 39183546
     )
 
     tf_http_archive(
