--- conflicted
+++ resolved
@@ -1221,10 +1221,7 @@
         "platform/*.cc",
         "platform/profile_utils/**/*.h",
         "platform/profile_utils/**/*.cc",
-<<<<<<< HEAD
-=======
     ] + [
->>>>>>> aee7408d
         "framework/resource_handle.h",
         "framework/resource_handle.cc",
     ],
