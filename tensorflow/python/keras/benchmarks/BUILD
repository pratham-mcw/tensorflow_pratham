--- conflicted
+++ resolved
@@ -29,10 +29,7 @@
     srcs = ["keras_cpu_benchmark_test.py"],
     python_version = "PY3",
     deps = [
-<<<<<<< HEAD
         "benchmark_util",
-=======
->>>>>>> 805a0c6b
         "//tensorflow:tensorflow_py",
         "//third_party/py/numpy",
     ],
@@ -75,7 +72,6 @@
     deps = [
         "//tensorflow:tensorflow_py",
     ],
-<<<<<<< HEAD
 )
 
 py_library(
@@ -113,6 +109,4 @@
         ":benchmark_util",
         "//tensorflow:tensorflow_py",
     ],
-=======
->>>>>>> 805a0c6b
 )