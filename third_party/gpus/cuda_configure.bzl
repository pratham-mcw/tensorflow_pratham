--- conflicted
+++ resolved
@@ -194,7 +194,6 @@
     auto_configure_fail(
         "CUDA version detected from nvcc (%s) does not match " +
         "TF_CUDA_VERSION (%s)" % (version, environ_version))
-<<<<<<< HEAD
 
   if cpu_value == "Windows":
     version = "64_" + version.replace(".", "")
@@ -207,20 +206,6 @@
 def _cudnn_version(repository_ctx, cudnn_install_basedir, cpu_value):
   """Detects the version of cuDNN installed on the system.
 
-=======
-
-  if cpu_value == "Windows":
-    version = "64_" + version.replace(".", "")
-  return version
-
-
-_DEFINE_CUDNN_MAJOR = "#define CUDNN_MAJOR"
-
-
-def _cudnn_version(repository_ctx, cudnn_install_basedir, cpu_value):
-  """Detects the version of cuDNN installed on the system.
-
->>>>>>> d4f0c52f
   Args:
     repository_ctx: The repository context.
     cpu_value: The name of the host operating system.
@@ -354,28 +339,18 @@
         "%s/lib/x86_64-linux-gnu/%s" % (basedir, file_name))
     if path.exists:
       return struct(file_name=file_name, path=str(path.realpath))
-<<<<<<< HEAD
 
   elif cpu_value == "Windows":
     path = repository_ctx.path("%s/lib/x64/%s" % (basedir, file_name))
     if path.exists:
       return struct(file_name=file_name, path=str(path.realpath))
 
-=======
-
-  elif cpu_value == "Windows":
-    path = repository_ctx.path("%s/lib/x64/%s" % (basedir, file_name))
-    if path.exists:
-      return struct(file_name=file_name, path=str(path.realpath))
-
->>>>>>> d4f0c52f
   path = repository_ctx.path("%s/lib/%s" % (basedir, file_name))
   if path.exists:
     return struct(file_name=file_name, path=str(path.realpath))
   path = repository_ctx.path("%s/%s" % (basedir, file_name))
   if path.exists:
     return struct(file_name=file_name, path=str(path.realpath))
-<<<<<<< HEAD
 
   auto_configure_fail("Cannot find cuda library %s" % file_name)
 
@@ -439,71 +414,6 @@
     Map of library names to structs of filename and path as returned by
     _find_cuda_lib and _find_cupti_lib.
   """
-=======
-
-  auto_configure_fail("Cannot find cuda library %s" % file_name)
-
-
-def _find_cupti_lib(repository_ctx, cuda_config):
-  """Finds the cupti library on the system.
-
-  On most systems, the cupti library is not installed in the same directory as
-  the other CUDA libraries but rather in a special extras/CUPTI directory.
-
-  Args:
-    repository_ctx: The repository context.
-    cuda_config: The cuda configuration as returned by _get_cuda_config.
-
-  Returns:
-    Returns a struct with the following fields:
-      file_name: The basename of the library found on the system.
-      path: The full path to the library.
-  """
-  file_name = _lib_name("cupti", cuda_config.cpu_value,
-                        cuda_config.cuda_version)
-  if cuda_config.cpu_value == "Linux":
-    path = repository_ctx.path(
-        "%s/extras/CUPTI/lib64/%s" % (cuda_config.cuda_toolkit_path, file_name))
-    if path.exists:
-      return struct(file_name=file_name, path=str(path.realpath))
-
-    path = repository_ctx.path(
-        "%s/lib/x86_64-linux-gnu/%s" % (cuda_config.cuda_toolkit_path,
-                                        file_name))
-    if path.exists:
-      return struct(file_name=file_name, path=str(path.realpath))
-
-  elif cuda_config.cpu_value == "Windows":
-    path = repository_ctx.path(
-        "%s/extras/CUPTI/libx64/%s" %
-        (cuda_config.cuda_toolkit_path, file_name))
-    if path.exists:
-      return struct(file_name=file_name, path=str(path.realpath))
-
-  path = repository_ctx.path(
-      "%s/extras/CUPTI/lib/%s" % (cuda_config.cuda_toolkit_path, file_name))
-  if path.exists:
-    return struct(file_name=file_name, path=str(path.realpath))
-
-  path = repository_ctx.path(
-      "%s/lib/%s" % (cuda_config.cuda_toolkit_path, file_name))
-  if path.exists:
-    return struct(file_name=file_name, path=str(path.realpath))
-
-  auto_configure_fail("Cannot find cupti library %s" % file_name)
-
-def _find_libs(repository_ctx, cuda_config):
-  """Returns the CUDA and cuDNN libraries on the system.
-
-  Args:
-    repository_ctx: The repository context.
-    cuda_config: The CUDA config as returned by _get_cuda_config
-
-  Returns:
-    Map of library names to structs of filename and path as returned by
-    _find_cuda_lib and _find_cupti_lib.
-  """
->>>>>>> d4f0c52f
   cudnn_version = cuda_config.cudnn_version
   cudnn_ext = ".%s" % cudnn_version if cudnn_version else ""
   cpu_value = cuda_config.cpu_value
